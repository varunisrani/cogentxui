import type { Message } from 'ai';
import { createScopedLogger } from '~/utils/logger';
import type { ChatHistoryItem } from './useChatHistory';

const logger = createScopedLogger('ChatHistory');

// this is used at the top level and never rejects
export async function openDatabase(): Promise<IDBDatabase | undefined> {
  if (typeof indexedDB === 'undefined') {
    console.error('indexedDB is not available in this environment.');
    return undefined;
  }
<<<<<<< HEAD
  
=======

>>>>>>> dcad4d37
  return new Promise((resolve) => {
    const request = indexedDB.open('boltHistory', 1);

    request.onupgradeneeded = (event: IDBVersionChangeEvent) => {
      const db = (event.target as IDBOpenDBRequest).result;

      if (!db.objectStoreNames.contains('chats')) {
        const store = db.createObjectStore('chats', { keyPath: 'id' });
        store.createIndex('id', 'id', { unique: true });
        store.createIndex('urlId', 'urlId', { unique: true });
      }
    };

    request.onsuccess = (event: Event) => {
      resolve((event.target as IDBOpenDBRequest).result);
    };

    request.onerror = (event: Event) => {
      resolve(undefined);
      logger.error((event.target as IDBOpenDBRequest).error);
    };
  });
}

export async function getAll(db: IDBDatabase): Promise<ChatHistoryItem[]> {
  return new Promise((resolve, reject) => {
    const transaction = db.transaction('chats', 'readonly');
    const store = transaction.objectStore('chats');
    const request = store.getAll();

    request.onsuccess = () => resolve(request.result as ChatHistoryItem[]);
    request.onerror = () => reject(request.error);
  });
}

export async function setMessages(
  db: IDBDatabase,
  id: string,
  messages: Message[],
  urlId?: string,
  description?: string,
): Promise<void> {
  return new Promise((resolve, reject) => {
    const transaction = db.transaction('chats', 'readwrite');
    const store = transaction.objectStore('chats');

    const request = store.put({
      id,
      messages,
      urlId,
      description,
      timestamp: new Date().toISOString(),
    });

    request.onsuccess = () => resolve();
    request.onerror = () => reject(request.error);
  });
}

export async function getMessages(db: IDBDatabase, id: string): Promise<ChatHistoryItem> {
  return (await getMessagesById(db, id)) || (await getMessagesByUrlId(db, id));
}

export async function getMessagesByUrlId(db: IDBDatabase, id: string): Promise<ChatHistoryItem> {
  return new Promise((resolve, reject) => {
    const transaction = db.transaction('chats', 'readonly');
    const store = transaction.objectStore('chats');
    const index = store.index('urlId');
    const request = index.get(id);

    request.onsuccess = () => resolve(request.result as ChatHistoryItem);
    request.onerror = () => reject(request.error);
  });
}

export async function getMessagesById(db: IDBDatabase, id: string): Promise<ChatHistoryItem> {
  return new Promise((resolve, reject) => {
    const transaction = db.transaction('chats', 'readonly');
    const store = transaction.objectStore('chats');
    const request = store.get(id);

    request.onsuccess = () => resolve(request.result as ChatHistoryItem);
    request.onerror = () => reject(request.error);
  });
}

export async function deleteById(db: IDBDatabase, id: string): Promise<void> {
  return new Promise((resolve, reject) => {
    const transaction = db.transaction('chats', 'readwrite');
    const store = transaction.objectStore('chats');
    const request = store.delete(id);

    request.onsuccess = () => resolve(undefined);
    request.onerror = () => reject(request.error);
  });
}

export async function getNextId(db: IDBDatabase): Promise<string> {
  return new Promise((resolve, reject) => {
    const transaction = db.transaction('chats', 'readonly');
    const store = transaction.objectStore('chats');
    const request = store.getAllKeys();

    request.onsuccess = () => {
      const highestId = request.result.reduce((cur, acc) => Math.max(+cur, +acc), 0);
      resolve(String(+highestId + 1));
    };

    request.onerror = () => reject(request.error);
  });
}

export async function getUrlId(db: IDBDatabase, id: string): Promise<string> {
  const idList = await getUrlIds(db);

  if (!idList.includes(id)) {
    return id;
  } else {
    let i = 2;

    while (idList.includes(`${id}-${i}`)) {
      i++;
    }

    return `${id}-${i}`;
  }
}

async function getUrlIds(db: IDBDatabase): Promise<string[]> {
  return new Promise((resolve, reject) => {
    const transaction = db.transaction('chats', 'readonly');
    const store = transaction.objectStore('chats');
    const idList: string[] = [];

    const request = store.openCursor();

    request.onsuccess = (event: Event) => {
      const cursor = (event.target as IDBRequest<IDBCursorWithValue>).result;

      if (cursor) {
        idList.push(cursor.value.urlId);
        cursor.continue();
      } else {
        resolve(idList);
      }
    };

    request.onerror = () => {
      reject(request.error);
    };
  });
}

export async function forkChat(db: IDBDatabase, chatId: string, messageId: string): Promise<string> {
  const chat = await getMessages(db, chatId);

  if (!chat) {
    throw new Error('Chat not found');
  }

  // Find the index of the message to fork at
  const messageIndex = chat.messages.findIndex((msg) => msg.id === messageId);

  if (messageIndex === -1) {
    throw new Error('Message not found');
  }

  // Get messages up to and including the selected message
  const messages = chat.messages.slice(0, messageIndex + 1);

  return createChatFromMessages(db, chat.description ? `${chat.description} (fork)` : 'Forked chat', messages);
}

export async function duplicateChat(db: IDBDatabase, id: string): Promise<string> {
  const chat = await getMessages(db, id);

  if (!chat) {
    throw new Error('Chat not found');
  }

  return createChatFromMessages(db, `${chat.description || 'Chat'} (copy)`, chat.messages);
}

export async function createChatFromMessages(
  db: IDBDatabase,
  description: string,
  messages: Message[],
): Promise<string> {
  const newId = await getNextId(db);
  const newUrlId = await getUrlId(db, newId); // Get a new urlId for the duplicated chat

  await setMessages(
    db,
    newId,
    messages,
    newUrlId, // Use the new urlId
    description,
  );

  return newUrlId; // Return the urlId instead of id for navigation
}<|MERGE_RESOLUTION|>--- conflicted
+++ resolved
@@ -10,11 +10,7 @@
     console.error('indexedDB is not available in this environment.');
     return undefined;
   }
-<<<<<<< HEAD
-  
-=======
-
->>>>>>> dcad4d37
+
   return new Promise((resolve) => {
     const request = indexedDB.open('boltHistory', 1);
 
